--- conflicted
+++ resolved
@@ -82,26 +82,17 @@
 
     public WBSDataModel(WBSModel wbsModel, TeamMemberList teamList,
             TeamProcess teamProcess, WorkflowWBSModel workflows,
-<<<<<<< HEAD
             SizeMetricsWBSModel sizeMetrics, ProxyWBSModel proxies,
             MilestonesWBSModel milestones, CustomColumnSpecs customColumns,
-=======
-            ProxyWBSModel proxies, MilestonesWBSModel milestones,
-            CustomColumnSpecs customColumns, ExternalSystemManager extSysMgr,
->>>>>>> 2261f52c
+            ExternalSystemManager extSysMgr,
             TaskDependencySource dependencySource, String currentUser) {
         super(wbsModel);
         this.teamProcess = teamProcess;
         labelSources = new HashSet<Integer>();
         attrSources = new HashSet<Integer>();
-<<<<<<< HEAD
+        this.extSysMgr = extSysMgr;
         buildDataColumns(teamList, teamProcess, workflows, sizeMetrics, proxies,
             milestones, customColumns, dependencySource, currentUser);
-=======
-        this.extSysMgr = extSysMgr;
-        buildDataColumns(teamList, teamProcess, workflows, proxies, milestones,
-            customColumns, dependencySource, currentUser);
->>>>>>> 2261f52c
         initializeColumnDependencies();
     }
 
